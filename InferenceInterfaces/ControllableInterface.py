import os

import torch

from InferenceInterfaces.Controllability.GAN import GanWrapper
<<<<<<< HEAD
from InferenceInterfaces.PortaSpeechInterface import PortaSpeechInterface
=======
from InferenceInterfaces.FastSpeech2Interface import InferenceFastSpeech2
from Utility.storage_config import MODELS_DIR
>>>>>>> 6cab73fe


class ControllableInterface:

    def __init__(self, gpu_id="cpu"):
        if gpu_id == "cpu":
            os.environ["CUDA_VISIBLE_DEVICES"] = ""
        else:
            os.environ["CUDA_DEVICE_ORDER"] = "PCI_BUS_ID"
            os.environ["CUDA_VISIBLE_DEVICES"] = f"{gpu_id}"
        self.device = "cuda" if torch.cuda.is_available() else "cpu"
<<<<<<< HEAD
        self.model = PortaSpeechInterface(device=self.device, tts_model_path="Meta")
        self.wgan = GanWrapper('Models/Embedding/embedding_gan.pt', device=self.device)
=======
        self.model = InferenceFastSpeech2(device=self.device, model_name="Meta")
        self.wgan = GanWrapper(os.path.join(MODELS_DIR, "Embedding", "embedding_gan.pt"), device=self.device)
>>>>>>> 6cab73fe
        self.current_language = "English"
        self.current_accent = "English"
        self.language_id_lookup = {
            "English":    "en",
            "German":     "de",
            "Greek":      "el",
            "Spanish":    "es",
            "Finnish":    "fi",
            "Russian":    "ru",
            "Hungarian":  "hu",
            "Dutch":      "nl",
            "French":     "fr",
            'Polish':     "pl",
            'Portuguese': "pt",
            'Italian':    "it",
            'Chinese':    "cmn",
            'Vietnamese': "vi",
        }

    def read(self,
             prompt,
             language,
             accent,
             voice_seed,
             duration_scaling_factor,
             pause_duration_scaling_factor,
             pitch_variance_scale,
             energy_variance_scale,
             emb_slider_1,
             emb_slider_2,
             emb_slider_6,
             ):
        language = language.split()[0]
        accent = accent.split()[0]
        if self.current_language != language:
            self.model.set_phonemizer_language(self.language_id_lookup[language])
            self.current_language = language
        if self.current_accent != accent:
            self.model.set_accent_language(self.language_id_lookup[accent])
            self.current_accent = accent

        self.wgan.set_latent(voice_seed)

        controllability_vector = torch.tensor(
            [emb_slider_1, emb_slider_2, 0.0, 0.0, 0.0, emb_slider_6], dtype=torch.float32)
        embedding = self.wgan.modify_embed(controllability_vector)
        self.model.set_utterance_embedding(embedding=embedding)

        phones = self.model.text2phone.get_phone_string(prompt)
        if len(phones) > 1800:
            if language == "English":
                prompt = "Your input was too long. Please try either a shorter text or split it into several parts."
            elif language == "German":
                prompt = "Deine Eingabe war zu lang. Bitte versuche es entweder mit einem kürzeren Text oder teile ihn in mehrere Teile auf."
            elif language == "Greek":
                prompt = "Η εισήγησή σας ήταν πολύ μεγάλη. Παρακαλώ δοκιμάστε είτε ένα μικρότερο κείμενο είτε χωρίστε το σε διάφορα μέρη."
            elif language == "Spanish":
                prompt = "Su entrada es demasiado larga. Por favor, intente un texto más corto o divídalo en varias partes."
            elif language == "Finnish":
                prompt = "Vastauksesi oli liian pitkä. Kokeile joko lyhyempää tekstiä tai jaa se useampaan osaan."
            elif language == "Russian":
                prompt = "Ваш текст слишком длинный. Пожалуйста, попробуйте либо сократить текст, либо разделить его на несколько частей."
            elif language == "Hungarian":
                prompt = "Túl hosszú volt a bevitele. Kérjük, próbáljon meg rövidebb szöveget írni, vagy ossza több részre."
            elif language == "Dutch":
                prompt = "Uw input was te lang. Probeer een kortere tekst of splits het in verschillende delen."
            elif language == "French":
                prompt = "Votre saisie était trop longue. Veuillez essayer un texte plus court ou le diviser en plusieurs parties."
            elif language == 'Polish':
                prompt = "Twój wpis był zbyt długi. Spróbuj skrócić tekst lub podzielić go na kilka części."
            elif language == 'Portuguese':
                prompt = "O seu contributo foi demasiado longo. Por favor, tente um texto mais curto ou divida-o em várias partes."
            elif language == 'Italian':
                prompt = "Il tuo input era troppo lungo. Per favore, prova un testo più corto o dividilo in più parti."
            elif language == 'Chinese':
                prompt = "你的输入太长了。请尝试使用较短的文本或将其拆分为多个部分。"
            elif language == 'Vietnamese':
                prompt = "Đầu vào của bạn quá dài. Vui lòng thử một văn bản ngắn hơn hoặc chia nó thành nhiều phần."
            phones = self.model.text2phone.get_phone_string(prompt)

        wav = self.model(phones,
                         input_is_phones=True,
                         duration_scaling_factor=duration_scaling_factor,
                         pitch_variance_scale=pitch_variance_scale,
                         energy_variance_scale=energy_variance_scale,
                         pause_duration_scaling_factor=pause_duration_scaling_factor)
        return 24000, wav<|MERGE_RESOLUTION|>--- conflicted
+++ resolved
@@ -3,12 +3,8 @@
 import torch
 
 from InferenceInterfaces.Controllability.GAN import GanWrapper
-<<<<<<< HEAD
 from InferenceInterfaces.PortaSpeechInterface import PortaSpeechInterface
-=======
-from InferenceInterfaces.FastSpeech2Interface import InferenceFastSpeech2
 from Utility.storage_config import MODELS_DIR
->>>>>>> 6cab73fe
 
 
 class ControllableInterface:
@@ -20,31 +16,26 @@
             os.environ["CUDA_DEVICE_ORDER"] = "PCI_BUS_ID"
             os.environ["CUDA_VISIBLE_DEVICES"] = f"{gpu_id}"
         self.device = "cuda" if torch.cuda.is_available() else "cpu"
-<<<<<<< HEAD
         self.model = PortaSpeechInterface(device=self.device, tts_model_path="Meta")
-        self.wgan = GanWrapper('Models/Embedding/embedding_gan.pt', device=self.device)
-=======
-        self.model = InferenceFastSpeech2(device=self.device, model_name="Meta")
         self.wgan = GanWrapper(os.path.join(MODELS_DIR, "Embedding", "embedding_gan.pt"), device=self.device)
->>>>>>> 6cab73fe
         self.current_language = "English"
         self.current_accent = "English"
         self.language_id_lookup = {
-            "English":    "en",
-            "German":     "de",
-            "Greek":      "el",
-            "Spanish":    "es",
-            "Finnish":    "fi",
-            "Russian":    "ru",
-            "Hungarian":  "hu",
-            "Dutch":      "nl",
-            "French":     "fr",
-            'Polish':     "pl",
+            "English"   : "en",
+            "German"    : "de",
+            "Greek"     : "el",
+            "Spanish"   : "es",
+            "Finnish"   : "fi",
+            "Russian"   : "ru",
+            "Hungarian" : "hu",
+            "Dutch"     : "nl",
+            "French"    : "fr",
+            'Polish'    : "pl",
             'Portuguese': "pt",
-            'Italian':    "it",
-            'Chinese':    "cmn",
+            'Italian'   : "it",
+            'Chinese'   : "cmn",
             'Vietnamese': "vi",
-        }
+            }
 
     def read(self,
              prompt,
@@ -77,9 +68,7 @@
 
         phones = self.model.text2phone.get_phone_string(prompt)
         if len(phones) > 1800:
-            if language == "English":
-                prompt = "Your input was too long. Please try either a shorter text or split it into several parts."
-            elif language == "German":
+            if language == "German":
                 prompt = "Deine Eingabe war zu lang. Bitte versuche es entweder mit einem kürzeren Text oder teile ihn in mehrere Teile auf."
             elif language == "Greek":
                 prompt = "Η εισήγησή σας ήταν πολύ μεγάλη. Παρακαλώ δοκιμάστε είτε ένα μικρότερο κείμενο είτε χωρίστε το σε διάφορα μέρη."
@@ -105,6 +94,14 @@
                 prompt = "你的输入太长了。请尝试使用较短的文本或将其拆分为多个部分。"
             elif language == 'Vietnamese':
                 prompt = "Đầu vào của bạn quá dài. Vui lòng thử một văn bản ngắn hơn hoặc chia nó thành nhiều phần."
+            else:
+                prompt = "Your input was too long. Please try either a shorter text or split it into several parts."
+                if self.current_language != "English":
+                    self.model.set_phonemizer_language(self.language_id_lookup["English"])
+                    self.current_language = "English"
+                if self.current_accent != "English":
+                    self.model.set_accent_language(self.language_id_lookup["English"])
+                    self.current_accent = "English"
             phones = self.model.text2phone.get_phone_string(prompt)
 
         wav = self.model(phones,
