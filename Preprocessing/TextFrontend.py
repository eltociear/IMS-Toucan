# -*- coding: utf-8 -*-

import json
import re
import sys
from pathlib import Path

import torch
from dragonmapper.transcriptions import pinyin_to_ipa
from phonemizer.backend import EspeakBackend
from pypinyin import pinyin

from Preprocessing.articulatory_features import generate_feature_table
from Preprocessing.articulatory_features import get_feature_to_index_lookup
from Preprocessing.articulatory_features import get_phone_to_id
from Preprocessing.french_pos import map_to_wiktionary_pos
from Utility.storage_config import PREPROCESSING_DIR


class ArticulatoryCombinedTextFrontend:

    def __init__(self,
                 language,
                 use_explicit_eos=True,
                 use_lexical_stress=True,
                 silent=True,
                 add_silence_to_end=True,
                 use_word_boundaries=True):
        """
        Mostly preparing ID lookups
        """
        self.language = language
        self.use_explicit_eos = use_explicit_eos
        self.use_stress = use_lexical_stress
        self.add_silence_to_end = add_silence_to_end
        self.use_word_boundaries = use_word_boundaries

        register_to_height = {
            "˥": 5,
            "˦": 4,
            "˧": 3,
            "˨": 2,
            "˩": 1
        }
        self.rising_perms = list()
        self.falling_perms = list()
        self.peaking_perms = list()
        self.dipping_perms = list()

        for first_tone in ["˥", "˦", "˧", "˨", "˩"]:
            for second_tone in ["˥", "˦", "˧", "˨", "˩"]:
                if register_to_height[first_tone] > register_to_height[second_tone]:
                    self.falling_perms.append(first_tone + second_tone)
                else:
                    self.rising_perms.append(first_tone + second_tone)
                for third_tone in ["˥", "˦", "˧", "˨", "˩"]:
                    if register_to_height[first_tone] > register_to_height[second_tone] < register_to_height[third_tone]:
                        self.dipping_perms.append(first_tone + second_tone + third_tone)
                    elif register_to_height[first_tone] < register_to_height[second_tone] > register_to_height[third_tone]:
                        self.peaking_perms.append(first_tone + second_tone + third_tone)

        if language == "en":
            self.g2p_lang = "en-us"
            self.expand_abbreviations = english_text_expansion
            if not silent:
                print("Created an English Text-Frontend")

        elif language == "de":
            self.g2p_lang = "de"
            self.expand_abbreviations = lambda x: x
            if not silent:
                print("Created a German Text-Frontend")

        elif language == "el":
            self.g2p_lang = "el"
            self.expand_abbreviations = lambda x: x
            if not silent:
                print("Created a Greek Text-Frontend")

        elif language == "es":
            self.g2p_lang = "es"
            self.expand_abbreviations = lambda x: x
            if not silent:
                print("Created a Spanish Text-Frontend")

        elif language == "fi":
            self.g2p_lang = "fi"
            self.expand_abbreviations = lambda x: x
            if not silent:
                print("Created a Finnish Text-Frontend")

        elif language == "ru":
            self.g2p_lang = "ru"
            self.expand_abbreviations = lambda x: x
            if not silent:
                print("Created a Russian Text-Frontend")

        elif language == "hu":
            self.g2p_lang = "hu"
            self.expand_abbreviations = lambda x: x
            if not silent:
                print("Created a Hungarian Text-Frontend")

        elif language == "nl":
            self.g2p_lang = "nl"
            self.expand_abbreviations = lambda x: x
            if not silent:
                print("Created a Dutch Text-Frontend")

        elif language == "fr":
            from flair.models import SequenceTagger
            import flair
            # have to import down here, because this import sets the cuda visible devices GLOBALLY for some reason.
            self.g2p_lang = "fr-fr"
            self.expand_abbreviations = lambda x: x
            # add POS Tagger for Blizzard Challenge
            flair.cache_root = Path(f"{PREPROCESSING_DIR}/.flair")
            self.pos_tagger = SequenceTagger.load("qanastek/pos-french-camembert-flair")
            self.homographs = load_json_from_path("Preprocessing/french_homographs_preprocessed.json")
            self.homograph_list = list(self.homographs.keys())
            self.poet_to_wiktionary = map_to_wiktionary_pos()

            if not silent:
                print("Created a French Text-Frontend")

        elif language == "it":
            self.g2p_lang = "it"
            self.expand_abbreviations = lambda x: x
            if not silent:
                print("Created a Italian Text-Frontend")

        elif language == "pt":
            self.g2p_lang = "pt"
            self.expand_abbreviations = lambda x: x
            if not silent:
                print("Created a Portuguese Text-Frontend")

        elif language == "pt-br":
            self.g2p_lang = "pt-br"
            self.expand_abbreviations = lambda x: x
            if not silent:
                print("Created a Brazilian Portuguese Text-Frontend")

        elif language == "pl":
            self.g2p_lang = "pl"
            self.expand_abbreviations = lambda x: x
            if not silent:
                print("Created a Polish Text-Frontend")

        elif language == "cmn":
            self.g2p_lang = "cmn"  # we don't use espeak for this case
            self.expand_abbreviations = convert_kanji_to_pinyin_mandarin
            if not silent:
                print("Created a Mandarin-Chinese Text-Frontend")

        elif language == "vi":
            self.g2p_lang = "vi"
            self.expand_abbreviations = lambda x: x
            if not silent:
                print("Created a Northern-Vietnamese Text-Frontend")

        elif language == "uk":
            self.g2p_lang = "uk"
            self.expand_abbreviations = lambda x: x
            if not silent:
                print("Created a Ukrainian Text-Frontend")

        elif language == "fa":
            self.g2p_lang = "fa"
            self.expand_abbreviations = lambda x: x
            if not silent:
                print("Created a Farsi Text-Frontend")

        else:
            print("Language not supported yet")
            sys.exit()

        # remember to also update get_language_id() below when adding something here, as well as the get_example_sentence function

        if self.g2p_lang != "cmn" and self.g2p_lang != "cmn-latn-pinyin":
            self.phonemizer_backend = EspeakBackend(language=self.g2p_lang,
                                                    punctuation_marks=';:,.!?¡¿—…"«»“”~/。【】、‥،؟“”؛',
                                                    preserve_punctuation=True,
                                                    language_switch='remove-flags',
                                                    with_stress=self.use_stress)

        self.phone_to_vector = generate_feature_table()
        self.phone_to_id = get_phone_to_id()
        self.id_to_phone = {v: k for k, v in self.phone_to_id.items()}

    @staticmethod
    def get_example_sentence(lang):
        if lang == "en":
            return "This is a complex sentence, it even has a pause!"
        elif lang == "de":
            return "Dies ist ein komplexer Satz, er hat sogar eine Pause!"
        elif lang == "el":
            return "Αυτή είναι μια σύνθετη πρόταση, έχει ακόμη και παύση!"
        elif lang == "es":
            return "Esta es una oración compleja, ¡incluso tiene una pausa!"
        elif lang == "fi":
            return "Tämä on monimutkainen lause, sillä on jopa tauko!"
        elif lang == "ru":
            return "Это сложное предложение, в нем даже есть пауза!"
        elif lang == "hu":
            return "Ez egy összetett mondat, még szünet is van benne!"
        elif lang == "nl":
            return "Dit is een complexe zin, er zit zelfs een pauze in!"
        elif lang == "fr":
            return "C'est une phrase complexe, elle a même une pause !"
        elif lang == "pt" or lang == "pt-br":
            return "Esta é uma frase complexa, tem até uma pausa!"
        elif lang == "pl":
            return "To jest zdanie złożone, ma nawet pauzę!"
        elif lang == "it":
            return "Questa è una frase complessa, ha anche una pausa!"
        elif lang == "cmn":
            return "这是一个复杂的句子，它甚至包含一个停顿。"
        elif lang == "vi":
            return "Đây là một câu phức tạp, nó thậm chí còn chứa một khoảng dừng."
        else:
            print(f"No example sentence specified for the language: {lang}\n "
                  f"Please specify an example sentence in the get_example_sentence function in Preprocessing/TextFrontend to track your progress.")
            return None

    def string_to_tensor(self, text, view=False, device="cpu", handle_missing=True, input_phonemes=False):
        """
        Fixes unicode errors, expands some abbreviations,
        turns graphemes into phonemes and then vectorizes
        the sequence as articulatory features
        """
        if input_phonemes:
            phones = text
        else:
            phones = self.get_phone_string(text=text, include_eos_symbol=True, for_feature_extraction=True)
        phones = phones.replace("ɚ", "ə").replace("ᵻ", "ɨ")
        if view:
            print("Phonemes: \n{}\n".format(phones))
        phones_vector = list()
        # turn into numeric vectors
        stressed_flag = False

        for char in phones:
            # affects following phoneme -----------------
            if char == '\u02C8':
                # primary stress
                stressed_flag = True
            # affects previous phoneme -----------------
            elif char == '\u02D0':
                # lengthened
                phones_vector[-1][get_feature_to_index_lookup()["lengthened"]] = 1
            elif char == '\u02D1':
                # half length
                phones_vector[-1][get_feature_to_index_lookup()["half-length"]] = 1
            elif char == '\u0306':
                # shortened
                phones_vector[-1][get_feature_to_index_lookup()["shortened"]] = 1
            elif char == '̃':
                # nasalized (vowel)
                phones_vector[-1][get_feature_to_index_lookup()["nasal"]] = 1
            elif char == "˥":
                # very high tone
                phones_vector[-1][get_feature_to_index_lookup()["very-high-tone"]] = 1
            elif char == "˦":
                # high tone
                phones_vector[-1][get_feature_to_index_lookup()["high-tone"]] = 1
            elif char == "˧":
                # mid tone
                phones_vector[-1][get_feature_to_index_lookup()["mid-tone"]] = 1
            elif char == "˨":
                # low tone
                phones_vector[-1][get_feature_to_index_lookup()["low-tone"]] = 1
            elif char == "˩":
                # very low tone
                phones_vector[-1][get_feature_to_index_lookup()["very-low-tone"]] = 1
            elif char == "⭧":
                # rising tone
                phones_vector[-1][get_feature_to_index_lookup()["rising-tone"]] = 1
            elif char == "⭨":
                # falling tone
                phones_vector[-1][get_feature_to_index_lookup()["falling-tone"]] = 1
            elif char == "⮁":
                # peaking tone
                phones_vector[-1][get_feature_to_index_lookup()["peaking-tone"]] = 1
            elif char == "⮃":
                # dipping tone
                phones_vector[-1][get_feature_to_index_lookup()["dipping-tone"]] = 1
            else:
                if handle_missing:
                    try:
                        phones_vector.append(self.phone_to_vector[char].copy())
                    except KeyError:
                        print("unknown phoneme: {}".format(char))
                else:
                    phones_vector.append(self.phone_to_vector[char].copy())  # leave error handling to elsewhere

                if stressed_flag:
                    stressed_flag = False
                    phones_vector[-1][get_feature_to_index_lookup()["stressed"]] = 1

        return torch.Tensor(phones_vector, device=device)

    def get_phone_string(self, text, include_eos_symbol=True, for_feature_extraction=False, for_plot_labels=False, resolve_homographs=True):
        # expand abbreviations
        utt = self.expand_abbreviations(text)

        # phonemize
        if self.g2p_lang == "cmn-latn-pinyin" or self.g2p_lang == "cmn":
            phones = pinyin_to_ipa(utt)
        elif self.g2p_lang == "fr-fr" and resolve_homographs:
            from flair.data import Sentence
            sentence = Sentence(utt)
            self.pos_tagger.predict(sentence)
            # print(sentence.to_tagged_string())

            phones = ''  # we'll bulid the phone string incrementally
            chunk_to_phonemize = ''
            for label in sentence.get_labels():
                token = label.data_point.text
                pos = label.value
                # disambiguate homographs
                if token in self.homographs or token.lower() in self.homographs:  # This is really ineffective, but we need to check identity and lowercase, otherwise we won't find homographs at beginning of sentences if written in upper case
                    print("found homograph: ", token, "\t POS: ", pos)
                    wiki_pos = self.poet_to_wiktionary.get(pos, pos)
                    resolved = False
                    # print(wiki_pos)
                    # get candidates with correct pos tag
                    candidates = [entry for entry in self.homographs[token] if entry['pos'] == wiki_pos]
                    # print(candidates)

                    # no candidates were found for POS tag, we don't need to check anything further
                    if len(candidates) == 0:
                        chunk_to_phonemize += token
                        print(f"no matching candidates found for {token}: {pos}")
                        continue

                    # TODO: resolve if there are multiple pronunciations for one entry. For now, ignore lists
                    pronunciation_set = set(entry['pronunciation'] for entry in candidates if not type(entry['pronunciation']) == list)
                    if len(pronunciation_set) == 1:  # all entries have the same pronunciation, so we can just take it
                        pronunciation = pronunciation_set.pop()
<<<<<<< HEAD
                        print(f"All entries have the same pronunciation for {token}", pronunciation) 
                        resolved = True                
                    else: # TODO: needs further action
                        print("There are different pronunciations in the entries for ", token)

                        for entry in candidates:
                            if "pos_details" in entry and entry['pos_details'] == pos:
                                pronunciation = entry['pronunciation']
                                resolved = True
                                print(f"found pos details for {token} ({pos}): {pronunciation}")    
                                break # we found our match, no need to look further
                            elif "defult" in entry and entry['default'] == "True":
                                pronunciation == entry['pronunciation'] # found default pronunciation, but keep searching for matching pos_details
                                resolved = True
                                print(f"found default pronunciation for {token} ({pos}): {pronunciation}")
                    
                    # we found a homograph and could resolve it, so let's phonemize everything up to this point
                    if resolved == True:
                        chunk_to_phonemize += token # we add the homograph token and replace it later, because we don't want to lose liaisons etc.
                        phones += self.phonemizer_backend.phonemize([chunk_to_phonemize], strip=True)[0]
                        phones = phones.rsplit(" ", 1)[0] + " " + pronunciation + " " # remove espeak phonemes for homograph token and replace them with gold phonemes
                        chunk_to_phonemize = " "
                    else: # there is a homograph but we couldn't resolve it, add it to chunk and let espeak handle when chunk is phonemized
                        chunk_to_phonemize += token + " "
                        print(f"Couldn't disambiguate homograph {token} ({pos}). Fall back on espeak.")
                else: # no homograph found
=======
                        print(f"All entries have the same pronunciation for {token}", pronunciation)
                    else:  # TODO: needs further action
                        print("There are different pronunciations in the entries for ", token)
                        pronunciation = self.phonemizer_backend.phonemize([token], strip=True)[0]  # for now take espeak phonemes for testing

                    # we found a homograph, so let's phonemize everything up to this point
                    chunk_to_phonemize += token  # we add the homograph token and replace it later, because we don't want to lose liaisons etc.
                    phones += self.phonemizer_backend.phonemize([chunk_to_phonemize], strip=True)[0]
                    phones = phones.rsplit(" ", 1)[0] + " " + pronunciation + " "  # remove espeak phonemes for homograph token and replace them with gold phonemes
                    chunk_to_phonemize = " "

                else:  # no homograph found
>>>>>>> 652370f9
                    chunk_to_phonemize += token + " "

            phones += self.phonemizer_backend.phonemize([chunk_to_phonemize], strip=True)[0]  # add last part of phone string
        else:
            phones = self.phonemizer_backend.phonemize([utt], strip=True)[0]  # To use a different phonemizer, this is the only line that needs to be exchanged

        # Unfortunately tonal languages don't agree on the tone, most tonal
        # languages use different tones denoted by different numbering
        # systems. At this point in the script, it is attempted to unify
        # them all to the tones in the IPA standard.
        if self.g2p_lang == "vi":
            phones = phones.replace('1', "˧")
            phones = phones.replace('2', "˨˩")
            phones = phones.replace('ɜ', "˧˥")  # I'm fairly certain that this is a bug in espeak and ɜ is meant to be 3
            phones = phones.replace('3', "˧˥")  # I'm fairly certain that this is a bug in espeak and ɜ is meant to be 3
            phones = phones.replace('4', "˦˧˥")
            phones = phones.replace('5', "˧˩˧")
            phones = phones.replace('6', "˧˩ʔ˨")  # very weird tone, because the tone introduces another phoneme
            phones = phones.replace('7', "˧")

        return self.postprocess_phoneme_string(phones, for_feature_extraction, include_eos_symbol, for_plot_labels)

    def postprocess_phoneme_string(self, phoneme_string, for_feature_extraction, include_eos_symbol, for_plot_labels):
        """
        Takes as input a phoneme string and processes it to work best with the way we represent phonemes as featurevectors
        """
        replacements = [
            # punctuation in languages with non-latin script
            ("。", "."),
            ("，", ","),
            ("【", '"'),
            ("】", '"'),
            ("、", ","),
            ("‥", "…"),
            ("؟", "?"),
            ("،", ","),
            ("“", '"'),
            ("”", '"'),
            ("؛", ","),
            ("《", '"'),
            ("》", '"'),
            ("？", "?"),
            ("！", "!"),
            (" ：", ":"),
            (" ；", ";"),
            ("－", "-"),
            ("·", " "),
            # latin script punctuation
            ("/", " "),
            ("—", ""),
            ("...", "…"),
            ("\n", ", "),
            ("\t", " "),
            ("¡", ""),
            ("¿", ""),
            # unifying some phoneme representations
            ("ɫ", "l"),  # alveolopalatal
            ("ɚ", "ə"),
            ('ᵻ', 'ɨ'),
            ("ɧ", "ç"),  # velopalatal
            ("ɥ", "j"),  # labiopalatal
            ("ɬ", "s"),  # lateral
            ("ɮ", "z"),  # lateral
            ('ɺ', 'ɾ'),  # lateral
            ('\u02CC', ""),  # secondary stress
            ('\u030B', "˥"),
            ('\u0301', "˦"),
            ('\u0304', "˧"),
            ('\u0300', "˨"),
            ('\u030F', "˩"),
            ('\u0302', "⭨"),
            ('\u030C', "⭧"),
            ("꜖", "˩"),
            ("꜕", "˨"),
            ("꜔", "˧"),
            ("꜓", "˦"),
            ("꜒", "˥"),
            # symbols that indicate a pause or silence
            ('"', "~"),
            (" - ", "~"),
            ("-", ""),
            ("…", "."),
            (":", "~"),
            (";", "~"),
            (",", "~")  # make sure this remains the final one when adding new ones
        ]
        unsupported_ipa_characters = {'̹', '̙', '̞', '̯', '̤', '̪', '̩', '̠', '̟', 'ꜜ',
                                      '̬', '̽', 'ʰ', '|', '̝', '•', 'ˠ', '↘',
                                      '‖', '̰', '‿', 'ᷝ', '̈', 'ᷠ', '̜', 'ʷ', 'ʲ',
                                      '̚', '↗', 'ꜛ', '̻', '̥', 'ˁ', '̘', '͡', '̺'}
        # TODO support more of these. Problem: bridge over to aligner ID lookups after modifying the feature vector
        #  https://en.wikipedia.org/wiki/IPA_number
        for char in unsupported_ipa_characters:
            replacements.append((char, ""))

        if not for_feature_extraction:
            # in case we want to plot etc., we only need the segmental units, so we remove everything else.
            replacements = replacements + [
                ('\u02C8', ""),  # primary stress
                ('\u02D0', ""),  # lengthened
                ('\u02D1', ""),  # half-length
                ('\u0306', ""),  # shortened
                ("˥", ""),  # very high tone
                ("˦", ""),  # high tone
                ("˧", ""),  # mid tone
                ("˨", ""),  # low tone
                ("˩", ""),  # very low tone
                ('\u030C', ""),  # rising tone
                ('\u0302', ""),  # falling tone
                ('⭧', ""),  # rising
                ('⭨', ""),  # falling
                ('⮃', ""),  # dipping
                ('⮁', ""),  # peaking
                ('̃', ""),  # nasalizing
            ]
        for replacement in replacements:
            phoneme_string = phoneme_string.replace(replacement[0], replacement[1])
        phones = re.sub("~+", "~", phoneme_string)
        phones = re.sub(r"\s+", " ", phones)
        phones = re.sub(r"\.+", ".", phones)
        phones = phones.lstrip("~").rstrip("~")

        # peaking tones
        for peaking_perm in self.peaking_perms:
            phones = phones.replace(peaking_perm, "⮁".join(peaking_perm))
        # dipping tones
        for dipping_perm in self.dipping_perms:
            phones = phones.replace(dipping_perm, "⮃".join(dipping_perm))
        # rising tones
        for rising_perm in self.rising_perms:
            phones = phones.replace(rising_perm, "⭧".join(rising_perm))
        # falling tones
        for falling_perm in self.falling_perms:
            phones = phones.replace(falling_perm, "⭨".join(falling_perm))

        if self.add_silence_to_end:
            phones += "~"  # adding a silence in the end during inference produces more natural sounding prosody
        if include_eos_symbol:
            phones += "#"
        if not self.use_word_boundaries:
            phones = phones.replace(" ", "")
        if for_plot_labels:
            phones = phones.replace(" ", "|")

        phones = "~" + phones
        phones = re.sub("~+", "~", phones)

        return phones

    def text_vectors_to_id_sequence(self, text_vector):
        tokens = list()
        for vector in text_vector:
            if vector[get_feature_to_index_lookup()["word-boundary"]] == 0:
                # we don't include word boundaries when performing alignment, since they are not always present in audio.
                features = vector.cpu().numpy().tolist()
                if vector[get_feature_to_index_lookup()["vowel"]] == 1 and vector[get_feature_to_index_lookup()["nasal"]] == 1:
                    # for the sake of alignment, we ignore the difference between nasalized vowels and regular vowels
                    features[get_feature_to_index_lookup()["nasal"]] = 0
                features = features[13:]
                # the first 12 dimensions are for modifiers, so we ignore those when trying to find the phoneme in the ID lookup
                for phone in self.phone_to_vector:
                    if features == self.phone_to_vector[phone][13:]:
                        tokens.append(self.phone_to_id[phone])
                        # this is terribly inefficient, but it's fine
                        break
        return tokens


def english_text_expansion(text):
    """
    Apply as small part of the tacotron style text cleaning pipeline, suitable for e.g. LJSpeech.
    See https://github.com/keithito/tacotron/
    Careful: Only apply to english datasets. Different languages need different cleaners.
    """
    _abbreviations = [(re.compile('\\b%s\\.' % x[0], re.IGNORECASE), x[1]) for x in
                      [('Mrs.', 'misess'), ('Mr.', 'mister'), ('Dr.', 'doctor'), ('St.', 'saint'), ('Co.', 'company'), ('Jr.', 'junior'), ('Maj.', 'major'),
                       ('Gen.', 'general'), ('Drs.', 'doctors'), ('Rev.', 'reverend'), ('Lt.', 'lieutenant'), ('Hon.', 'honorable'), ('Sgt.', 'sergeant'),
                       ('Capt.', 'captain'), ('Esq.', 'esquire'), ('Ltd.', 'limited'), ('Col.', 'colonel'), ('Ft.', 'fort')]]
    for regex, replacement in _abbreviations:
        text = re.sub(regex, replacement, text)
    return text


def french_spacing(text):
    text = text.replace("»", '"').replace("«", '"')
    for punc in ["!", ";", ":", ".", ",", "?"]:
        text = text.replace(f" {punc}", punc)
    return text


def convert_kanji_to_pinyin_mandarin(text):
    return " ".join([x[0] for x in pinyin(text)])


def get_language_id(language):
    if language == "de":
        return torch.LongTensor([1])
    elif language == "el":
        return torch.LongTensor([2])
    elif language == "es":
        return torch.LongTensor([3])
    elif language == "fi":
        return torch.LongTensor([4])
    elif language == "ru":
        return torch.LongTensor([5])
    elif language == "hu":
        return torch.LongTensor([6])
    elif language == "nl":
        return torch.LongTensor([7])
    elif language == "fr":
        return torch.LongTensor([8])
    elif language == "pt":
        return torch.LongTensor([9])
    elif language == "pl":
        return torch.LongTensor([10])
    elif language == "it":
        return torch.LongTensor([11])
    elif language == "en":
        return torch.LongTensor([12])
    elif language == "cmn":
        return torch.LongTensor([13])
    elif language == "vi":
        return torch.LongTensor([14])
    elif language == "uk":
        return torch.LongTensor([15])
    elif language == "fa":
        return torch.LongTensor([16])
    elif language == "pt-br":
        return torch.LongTensor([17])


def load_json_from_path(path):
    with open(path, "r", encoding="utf8") as f:
        obj = json.loads(f.read())
    return obj


if __name__ == '__main__':
    tf = ArticulatoryCombinedTextFrontend(language="fr")

    tf = ArticulatoryCombinedTextFrontend(language="en")
    tf.string_to_tensor("This is a complex sentence, it even has a pause! But can it do this? Nice.", view=True)

    tf = ArticulatoryCombinedTextFrontend(language="de")
    tf.string_to_tensor("Alles klar, jetzt testen wir einen deutschen Satz. Ich hoffe es gibt nicht mehr viele unspezifizierte Phoneme.", view=True)

    tf = ArticulatoryCombinedTextFrontend(language="cmn")
    tf.string_to_tensor("这是一个复杂的句子，它甚至包含一个停顿。", view=True)
    tf.string_to_tensor("李绅 《悯农》 锄禾日当午， 汗滴禾下土。 谁知盘中餐， 粒粒皆辛苦。", view=True)
    tf.string_to_tensor("巴 拔 把 爸 吧", view=True)

    tf = ArticulatoryCombinedTextFrontend(language="vi")
    tf.string_to_tensor("Xin chào thế giới, quả là một ngày tốt lành để học nói tiếng Việt!", view=True)
    tf.string_to_tensor("ba bà bá bạ bả bã", view=True)

    tf = ArticulatoryCombinedTextFrontend(language="fr")
    tf.string_to_tensor("Je ne te fais pas un dessin.", view=True)
    print(tf.get_phone_string("Je ne te fais pas un dessin."))
    print(tf.string_to_tensor("un", view=True))<|MERGE_RESOLUTION|>--- conflicted
+++ resolved
@@ -338,7 +338,6 @@
                     pronunciation_set = set(entry['pronunciation'] for entry in candidates if not type(entry['pronunciation']) == list)
                     if len(pronunciation_set) == 1:  # all entries have the same pronunciation, so we can just take it
                         pronunciation = pronunciation_set.pop()
-<<<<<<< HEAD
                         print(f"All entries have the same pronunciation for {token}", pronunciation) 
                         resolved = True                
                     else: # TODO: needs further action
@@ -361,24 +360,10 @@
                         phones += self.phonemizer_backend.phonemize([chunk_to_phonemize], strip=True)[0]
                         phones = phones.rsplit(" ", 1)[0] + " " + pronunciation + " " # remove espeak phonemes for homograph token and replace them with gold phonemes
                         chunk_to_phonemize = " "
-                    else: # there is a homograph but we couldn't resolve it, add it to chunk and let espeak handle when chunk is phonemized
+                    else: # there is a homograph but we couldn't resolve it, add it to chunk and let espeak handle it when chunk is phonemized
                         chunk_to_phonemize += token + " "
                         print(f"Couldn't disambiguate homograph {token} ({pos}). Fall back on espeak.")
                 else: # no homograph found
-=======
-                        print(f"All entries have the same pronunciation for {token}", pronunciation)
-                    else:  # TODO: needs further action
-                        print("There are different pronunciations in the entries for ", token)
-                        pronunciation = self.phonemizer_backend.phonemize([token], strip=True)[0]  # for now take espeak phonemes for testing
-
-                    # we found a homograph, so let's phonemize everything up to this point
-                    chunk_to_phonemize += token  # we add the homograph token and replace it later, because we don't want to lose liaisons etc.
-                    phones += self.phonemizer_backend.phonemize([chunk_to_phonemize], strip=True)[0]
-                    phones = phones.rsplit(" ", 1)[0] + " " + pronunciation + " "  # remove espeak phonemes for homograph token and replace them with gold phonemes
-                    chunk_to_phonemize = " "
-
-                else:  # no homograph found
->>>>>>> 652370f9
                     chunk_to_phonemize += token + " "
 
             phones += self.phonemizer_backend.phonemize([chunk_to_phonemize], strip=True)[0]  # add last part of phone string
