--- conflicted
+++ resolved
@@ -7,21 +7,21 @@
 import torch
 
 from TrainingInterfaces.Spectrogram_to_Wave.HiFiGAN.HiFiGAN import HiFiGANGenerator
-from TrainingInterfaces.Text_to_Spectrogram.FastSpeech2.FastSpeech2 import FastSpeech2
+from TrainingInterfaces.Text_to_Spectrogram.PortaSpeech.PortaSpeech import PortaSpeech
 from Utility.storage_config import MODELS_DIR
 
 
-def load_net_fast(path):
+def load_net_porta(path):
     check_dict = torch.load(path, map_location=torch.device("cpu"))
     try:
-        net = FastSpeech2()
+        net = PortaSpeech()
         net.load_state_dict(check_dict["model"])
     except RuntimeError:
         try:
-            net = FastSpeech2(lang_embs=None)
+            net = PortaSpeech(lang_embs=None)
             net.load_state_dict(check_dict["model"])
         except RuntimeError:
-            net = FastSpeech2(lang_embs=None, utt_embed_dim=None)
+            net = PortaSpeech(lang_embs=None, utt_embed_dim=None)
             net.load_state_dict(check_dict["model"])
     return net, check_dict["default_emb"]
 
@@ -95,32 +95,20 @@
     print("...done!")
 
 
-<<<<<<< HEAD
 def make_best_in_all():
-    for model_dir in os.listdir("Models"):
-        if os.path.isdir(f"Models/{model_dir}"):
-            if "HiFiGAN" in model_dir or "Avocodo" in model_dir:
-                checkpoint_paths = get_n_recent_checkpoints_paths(checkpoint_dir=f"Models/{model_dir}", n=5)
-=======
-def make_best_in_all(n=3):
     for model_dir in os.listdir(MODELS_DIR):
         if os.path.isdir(os.path.join(MODELS_DIR, model_dir)):
             if "HiFiGAN" in model_dir or "Avocodo" in model_dir:
-                checkpoint_paths = get_n_recent_checkpoints_paths(checkpoint_dir=os.path.join(MODELS_DIR, model_dir), n=n)
->>>>>>> 6cab73fe
+                checkpoint_paths = get_n_recent_checkpoints_paths(checkpoint_dir=os.path.join(MODELS_DIR, model_dir), n=5)
                 if checkpoint_paths is None:
                     continue
                 averaged_model, _ = average_checkpoints(checkpoint_paths, load_func=load_net_hifigan)
                 save_model_for_use(model=averaged_model, name=os.path.join(MODELS_DIR, model_dir, "best.pt"), dict_name="generator")
-            elif "FastSpeech2" in model_dir:
-<<<<<<< HEAD
-                checkpoint_paths = get_n_recent_checkpoints_paths(checkpoint_dir=f"Models/{model_dir}", n=2)
-=======
-                checkpoint_paths = get_n_recent_checkpoints_paths(checkpoint_dir=os.path.join(MODELS_DIR, model_dir), n=n)
->>>>>>> 6cab73fe
+            elif "PortaSpeech" in model_dir:
+                checkpoint_paths = get_n_recent_checkpoints_paths(checkpoint_dir=os.path.join(MODELS_DIR, model_dir), n=2)
                 if checkpoint_paths is None:
                     continue
-                averaged_model, default_embed = average_checkpoints(checkpoint_paths, load_func=load_net_fast)
+                averaged_model, default_embed = average_checkpoints(checkpoint_paths, load_func=load_net_porta)
                 save_model_for_use(model=averaged_model, default_embed=default_embed, name=os.path.join(MODELS_DIR, model_dir, "best.pt"))
 
 
