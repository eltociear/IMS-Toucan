import os
import time

import torch
import torch.multiprocessing
import torch.multiprocessing
import wandb
from torch.cuda.amp import GradScaler
from torch.cuda.amp import autocast
from torch.nn.utils.rnn import pad_sequence
from torch.utils.data.dataloader import DataLoader
from tqdm import tqdm

from TrainingInterfaces.Spectrogram_to_Embedding.StyleEmbedding import StyleEmbedding
from Utility.WarmupScheduler import WarmupScheduler
from Utility.utils import delete_old_checkpoints
from Utility.utils import get_most_recent_checkpoint
<<<<<<< HEAD
from Utility.utils import plot_progress_spec
=======
from Utility.storage_config import MODELS_DIR


@torch.no_grad()
def plot_progress_spec(net, device, save_dir, step, lang, default_emb):
    tf = ArticulatoryCombinedTextFrontend(language=lang)
    sentence = ""
    if lang == "en":
        sentence = "This is a complex sentence, it even has a pause!"
    elif lang == "de":
        sentence = "Dies ist ein komplexer Satz, er hat sogar eine Pause!"
    elif lang == "el":
        sentence = "Αυτή είναι μια σύνθετη πρόταση, έχει ακόμη και παύση!"
    elif lang == "es":
        sentence = "Esta es una oración compleja, ¡incluso tiene una pausa!"
    elif lang == "fi":
        sentence = "Tämä on monimutkainen lause, sillä on jopa tauko!"
    elif lang == "ru":
        sentence = "Это сложное предложение, в нем даже есть пауза!"
    elif lang == "hu":
        sentence = "Ez egy összetett mondat, még szünet is van benne!"
    elif lang == "nl":
        sentence = "Dit is een complexe zin, er zit zelfs een pauze in!"
    elif lang == "fr":
        sentence = "C'est une phrase complexe, elle a même une pause !"
    elif lang == "pt":
        sentence = "Esta é uma frase complexa, tem até uma pausa!"
    elif lang == "pl":
        sentence = "To jest zdanie złożone, ma nawet pauzę!"
    elif lang == "it":
        sentence = "Questa è una frase complessa, ha anche una pausa!"
    elif lang == "cmn":
        sentence = "这是一个复杂的句子，它甚至包含一个停顿。"
    elif lang == "vi":
        sentence = "Đây là một câu phức tạp, nó thậm chí còn chứa một khoảng dừng."
    phoneme_vector = tf.string_to_tensor(sentence).squeeze(0).to(device)
    spec, durations, pitch, energy = net.inference(text=phoneme_vector,
                                                   return_duration_pitch_energy=True,
                                                   utterance_embedding=default_emb,
                                                   lang_id=get_language_id(lang).to(device))
    spec = spec.transpose(0, 1).to("cpu").numpy()
    duration_splits, label_positions = cumsum_durations(durations.cpu().numpy())
    if not os.path.exists(os.path.join(save_dir, "spec")):
        os.makedirs(os.path.join(save_dir, "spec"))
    fig, ax = plt.subplots(nrows=1, ncols=1, figsize=(9, 6))
    lbd.specshow(spec,
                 ax=ax,
                 sr=16000,
                 cmap='GnBu',
                 y_axis='mel',
                 x_axis=None,
                 hop_length=256)
    ax.yaxis.set_visible(False)
    ax.set_xticks(duration_splits, minor=True)
    ax.xaxis.grid(True, which='minor')
    ax.set_xticks(label_positions, minor=False)
    phones = tf.get_phone_string(sentence, for_plot_labels=True)
    ax.set_xticklabels(phones)
    word_boundaries = list()
    for label_index, word_boundary in enumerate(phones):
        if word_boundary == "|":
            word_boundaries.append(label_positions[label_index])
    ax.vlines(x=duration_splits, colors="green", linestyles="dotted", ymin=0.0, ymax=8000, linewidth=1.0)
    ax.vlines(x=word_boundaries, colors="orange", linestyles="dotted", ymin=0.0, ymax=8000, linewidth=1.0)
    pitch_array = pitch.cpu().numpy()
    for pitch_index, xrange in enumerate(zip(duration_splits[:-1], duration_splits[1:])):
        if pitch_array[pitch_index] > 0.001:
            ax.hlines(pitch_array[pitch_index] * 1000, xmin=xrange[0], xmax=xrange[1], color="blue", linestyles="solid",
                      linewidth=0.5)
    ax.set_title(sentence)
    plt.savefig(os.path.join(os.path.join(save_dir, "spec"), str(step) + ".png"))
    plt.clf()
    plt.close()
    return os.path.join(os.path.join(save_dir, "spec"), str(step) + ".png")
>>>>>>> 6cab73fe


def collate_and_pad(batch):
    # text, text_len, speech, speech_len, durations, energy, pitch, utterance condition, language_id
    return (pad_sequence([datapoint[0] for datapoint in batch], batch_first=True),
            torch.stack([datapoint[1] for datapoint in batch]).squeeze(1),
            pad_sequence([datapoint[2] for datapoint in batch], batch_first=True),
            torch.stack([datapoint[3] for datapoint in batch]).squeeze(1),
            pad_sequence([datapoint[4] for datapoint in batch], batch_first=True),
            pad_sequence([datapoint[5] for datapoint in batch], batch_first=True),
            pad_sequence([datapoint[6] for datapoint in batch], batch_first=True),
            None,
            torch.stack([datapoint[8] for datapoint in batch]))


def train_loop(net,
               train_dataset,
               device,
               save_directory,
               batch_size=32,
               epochs_per_save=1,
               lang="en",
               lr=0.0001,
               warmup_steps=4000,
               path_to_checkpoint=None,
               path_to_embed_model=os.path.join(MODELS_DIR, "Embedding", "embedding_function.pt"),
               fine_tune=False,
               resume=False,
               phase_1_steps=100000,
               phase_2_steps=100000,
               use_wandb=False):
    """
    Args:
        resume: whether to resume from the most recent checkpoint
        warmup_steps: how long the learning rate should increase before it reaches the specified value
        lr: The initial learning rate for the optimiser
        path_to_checkpoint: reloads a checkpoint to continue training from there
        fine_tune: whether to load everything from a checkpoint, or only the model parameters
        lang: language of the synthesis
        net: Model to train
        train_dataset: Pytorch Dataset Object for train data
        device: Device to put the loaded tensors on
        save_directory: Where to save the checkpoints
        batch_size: How many elements should be loaded at once
        epochs_per_save: how many epochs to train in between checkpoints
        phase_1_steps: how many steps to train before using any of the cycle objectives
        phase_2_steps: how many steps to train using the cycle objectives
        path_to_embed_model: path to the pretrained embedding function
    """

    steps = phase_1_steps + phase_2_steps

    net = net.to(device)
    style_embedding_function = StyleEmbedding().to(device)
    check_dict = torch.load(path_to_embed_model, map_location=device)
    style_embedding_function.load_state_dict(check_dict["style_emb_func"])
    style_embedding_function.eval()
    style_embedding_function.requires_grad_(False)

    torch.multiprocessing.set_sharing_strategy('file_system')
    train_loader = DataLoader(batch_size=batch_size,
                              dataset=train_dataset,
                              drop_last=True,
                              num_workers=8,
                              pin_memory=True,
                              shuffle=True,
                              prefetch_factor=8,
                              collate_fn=collate_and_pad,
                              persistent_workers=True)
    step_counter = 0
    optimizer = torch.optim.Adam(net.parameters(), lr=lr)
    scheduler = WarmupScheduler(optimizer, warmup_steps=warmup_steps)
    scaler = GradScaler()
    epoch = 0
    if resume:
        path_to_checkpoint = get_most_recent_checkpoint(checkpoint_dir=save_directory)
    if path_to_checkpoint is not None:
        check_dict = torch.load(path_to_checkpoint, map_location=device)
        net.load_state_dict(check_dict["model"])
        if not fine_tune:
            optimizer.load_state_dict(check_dict["optimizer"])
            scheduler.load_state_dict(check_dict["scheduler"])
            step_counter = check_dict["step_counter"]
            scaler.load_state_dict(check_dict["scaler"])
    start_time = time.time()
    while True:
        net.train()
        epoch += 1
        optimizer.zero_grad()
        train_losses_this_epoch = list()
        cycle_losses_this_epoch = list()
        for batch in tqdm(train_loader):
            with autocast():
                if step_counter <= phase_1_steps:
                    # ===============================================
                    # =        PHASE 1: no cycle objective          =
                    # ===============================================
                    style_embedding = style_embedding_function(batch_of_spectrograms=batch[2].to(device),
                                                               batch_of_spectrogram_lengths=batch[3].to(device))

                    train_loss = net(text_tensors=batch[0].to(device),
                                     text_lengths=batch[1].to(device),
                                     gold_speech=batch[2].to(device),
                                     speech_lengths=batch[3].to(device),
                                     gold_durations=batch[4].to(device),
                                     gold_pitch=batch[6].to(device),  # mind the switched order
                                     gold_energy=batch[5].to(device),  # mind the switched order
                                     utterance_embedding=style_embedding,
                                     lang_ids=batch[8].to(device),
                                     return_mels=False)
                    train_losses_this_epoch.append(train_loss.item())

                else:
                    # ================================================
                    # = PHASE 2:     cycle objective is added        =
                    # ================================================
                    style_embedding_function.eval()
                    style_embedding_of_gold, out_list_gold = style_embedding_function(
                        batch_of_spectrograms=batch[2].to(device),
                        batch_of_spectrogram_lengths=batch[3].to(device),
                        return_all_outs=True)

                    train_loss, output_spectrograms = net(text_tensors=batch[0].to(device),
                                                          text_lengths=batch[1].to(device),
                                                          gold_speech=batch[2].to(device),
                                                          speech_lengths=batch[3].to(device),
                                                          gold_durations=batch[4].to(device),
                                                          gold_pitch=batch[6].to(device),  # mind the switched order
                                                          gold_energy=batch[5].to(device),  # mind the switched order
                                                          utterance_embedding=style_embedding_of_gold.detach(),
                                                          lang_ids=batch[8].to(device),
                                                          return_mels=True)
                    style_embedding_function.train()
                    style_embedding_of_predicted, out_list_predicted = style_embedding_function(
                        batch_of_spectrograms=output_spectrograms,
                        batch_of_spectrogram_lengths=batch[3].to(device),
                        return_all_outs=True)

                    cycle_dist = 0
                    for out_gold, out_pred in zip(out_list_gold, out_list_predicted):
                        # essentially feature matching, as is often done in vocoder training,
                        # since we're essentially dealing with a discriminator here.
                        cycle_dist = cycle_dist + torch.nn.functional.l1_loss(out_pred, out_gold.detach())

                    train_losses_this_epoch.append(train_loss.item())
                    cycle_losses_this_epoch.append(cycle_dist.item())
                    train_loss = train_loss + cycle_dist

            optimizer.zero_grad()

            scaler.scale(train_loss).backward()
            del train_loss
            step_counter += 1
            scaler.unscale_(optimizer)
            torch.nn.utils.clip_grad_norm_(net.parameters(), 1.0, error_if_nonfinite=False)
            scaler.step(optimizer)
            scaler.update()
            scheduler.step()

        net.eval()
        style_embedding_function.eval()
        if epoch % epochs_per_save == 0:
            default_embedding = style_embedding_function(
                batch_of_spectrograms=train_dataset[0][2].unsqueeze(0).to(device),
                batch_of_spectrogram_lengths=train_dataset[0][3].unsqueeze(0).to(device)).squeeze()
            torch.save({
                "model"       : net.state_dict(),
                "optimizer"   : optimizer.state_dict(),
                "step_counter": step_counter,
                "scaler"      : scaler.state_dict(),
                "scheduler"   : scheduler.state_dict(),
                "default_emb" : default_embedding,
                }, os.path.join(save_directory, "checkpoint_{}.pt".format(step_counter)))
            delete_old_checkpoints(save_directory, keep=5)
            path_to_most_recent_plot = plot_progress_spec(net,
                                                          device,
                                                          save_dir=save_directory,
                                                          step=step_counter,
                                                          lang=lang,
                                                          default_emb=default_embedding)
            if use_wandb:
                wandb.log({
                    "progress_plot": wandb.Image(path_to_most_recent_plot)
                    })
        print("Epoch:              {}".format(epoch))
        print("Spectrogram Loss:   {}".format(sum(train_losses_this_epoch) / len(train_losses_this_epoch)))
        if len(cycle_losses_this_epoch) != 0:
            print("Cycle Loss:         {}".format(sum(cycle_losses_this_epoch) / len(cycle_losses_this_epoch)))
        print("Time elapsed:       {} Minutes".format(round((time.time() - start_time) / 60)))
        print("Steps:              {}".format(step_counter))
        if use_wandb:
            wandb.log({
                "spectrogram_loss": sum(train_losses_this_epoch) / len(train_losses_this_epoch),
                "cycle_loss"      : sum(cycle_losses_this_epoch) / len(cycle_losses_this_epoch) if len(
                    cycle_losses_this_epoch) != 0 else 0.0,
                "Steps"           : step_counter,
                })
        if step_counter > steps and epoch % epochs_per_save == 0:
            # DONE
            return
        net.train()<|MERGE_RESOLUTION|>--- conflicted
+++ resolved
@@ -13,86 +13,10 @@
 
 from TrainingInterfaces.Spectrogram_to_Embedding.StyleEmbedding import StyleEmbedding
 from Utility.WarmupScheduler import WarmupScheduler
+from Utility.storage_config import MODELS_DIR
 from Utility.utils import delete_old_checkpoints
 from Utility.utils import get_most_recent_checkpoint
-<<<<<<< HEAD
 from Utility.utils import plot_progress_spec
-=======
-from Utility.storage_config import MODELS_DIR
-
-
-@torch.no_grad()
-def plot_progress_spec(net, device, save_dir, step, lang, default_emb):
-    tf = ArticulatoryCombinedTextFrontend(language=lang)
-    sentence = ""
-    if lang == "en":
-        sentence = "This is a complex sentence, it even has a pause!"
-    elif lang == "de":
-        sentence = "Dies ist ein komplexer Satz, er hat sogar eine Pause!"
-    elif lang == "el":
-        sentence = "Αυτή είναι μια σύνθετη πρόταση, έχει ακόμη και παύση!"
-    elif lang == "es":
-        sentence = "Esta es una oración compleja, ¡incluso tiene una pausa!"
-    elif lang == "fi":
-        sentence = "Tämä on monimutkainen lause, sillä on jopa tauko!"
-    elif lang == "ru":
-        sentence = "Это сложное предложение, в нем даже есть пауза!"
-    elif lang == "hu":
-        sentence = "Ez egy összetett mondat, még szünet is van benne!"
-    elif lang == "nl":
-        sentence = "Dit is een complexe zin, er zit zelfs een pauze in!"
-    elif lang == "fr":
-        sentence = "C'est une phrase complexe, elle a même une pause !"
-    elif lang == "pt":
-        sentence = "Esta é uma frase complexa, tem até uma pausa!"
-    elif lang == "pl":
-        sentence = "To jest zdanie złożone, ma nawet pauzę!"
-    elif lang == "it":
-        sentence = "Questa è una frase complessa, ha anche una pausa!"
-    elif lang == "cmn":
-        sentence = "这是一个复杂的句子，它甚至包含一个停顿。"
-    elif lang == "vi":
-        sentence = "Đây là một câu phức tạp, nó thậm chí còn chứa một khoảng dừng."
-    phoneme_vector = tf.string_to_tensor(sentence).squeeze(0).to(device)
-    spec, durations, pitch, energy = net.inference(text=phoneme_vector,
-                                                   return_duration_pitch_energy=True,
-                                                   utterance_embedding=default_emb,
-                                                   lang_id=get_language_id(lang).to(device))
-    spec = spec.transpose(0, 1).to("cpu").numpy()
-    duration_splits, label_positions = cumsum_durations(durations.cpu().numpy())
-    if not os.path.exists(os.path.join(save_dir, "spec")):
-        os.makedirs(os.path.join(save_dir, "spec"))
-    fig, ax = plt.subplots(nrows=1, ncols=1, figsize=(9, 6))
-    lbd.specshow(spec,
-                 ax=ax,
-                 sr=16000,
-                 cmap='GnBu',
-                 y_axis='mel',
-                 x_axis=None,
-                 hop_length=256)
-    ax.yaxis.set_visible(False)
-    ax.set_xticks(duration_splits, minor=True)
-    ax.xaxis.grid(True, which='minor')
-    ax.set_xticks(label_positions, minor=False)
-    phones = tf.get_phone_string(sentence, for_plot_labels=True)
-    ax.set_xticklabels(phones)
-    word_boundaries = list()
-    for label_index, word_boundary in enumerate(phones):
-        if word_boundary == "|":
-            word_boundaries.append(label_positions[label_index])
-    ax.vlines(x=duration_splits, colors="green", linestyles="dotted", ymin=0.0, ymax=8000, linewidth=1.0)
-    ax.vlines(x=word_boundaries, colors="orange", linestyles="dotted", ymin=0.0, ymax=8000, linewidth=1.0)
-    pitch_array = pitch.cpu().numpy()
-    for pitch_index, xrange in enumerate(zip(duration_splits[:-1], duration_splits[1:])):
-        if pitch_array[pitch_index] > 0.001:
-            ax.hlines(pitch_array[pitch_index] * 1000, xmin=xrange[0], xmax=xrange[1], color="blue", linestyles="solid",
-                      linewidth=0.5)
-    ax.set_title(sentence)
-    plt.savefig(os.path.join(os.path.join(save_dir, "spec"), str(step) + ".png"))
-    plt.clf()
-    plt.close()
-    return os.path.join(os.path.join(save_dir, "spec"), str(step) + ".png")
->>>>>>> 6cab73fe
 
 
 def collate_and_pad(batch):
