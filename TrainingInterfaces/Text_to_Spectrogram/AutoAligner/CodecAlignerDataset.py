import os
import random

import soundfile as sf
import torch
from speechbrain.pretrained import EncoderClassifier
from torch.multiprocessing import Manager
from torch.multiprocessing import Process
from torch.utils.data import Dataset
from torchaudio.transforms import Resample
from tqdm import tqdm

from Preprocessing.CodecAudioPreprocessor import CodecAudioPreprocessor
from Preprocessing.TextFrontend import ArticulatoryCombinedTextFrontend
from Utility.storage_config import MODELS_DIR


class CodecAlignerDataset(Dataset):

    def __init__(self,
                 path_to_transcript_dict,
                 cache_dir,
                 lang,
                 loading_processes,
                 device,
                 min_len_in_seconds=1,
                 max_len_in_seconds=15,
                 rebuild_cache=False,
                 verbose=False,
                 phone_input=False,
                 allow_unknown_symbols=False):
        os.makedirs(cache_dir, exist_ok=True)
        if not os.path.exists(os.path.join(cache_dir, "aligner_train_cache.pt")) or rebuild_cache:
            if type(path_to_transcript_dict) != dict:
                path_to_transcript_dict = path_to_transcript_dict()  # in this case we passed a function instead of the dict, so that the function isn't executed if not necessary.
            resource_manager = Manager()
            self.path_to_transcript_dict = resource_manager.dict(path_to_transcript_dict)
            key_list = list(self.path_to_transcript_dict.keys())
            with open(os.path.join(cache_dir, "files_used.txt"), encoding='utf8', mode="w") as files_used_note:
                files_used_note.write(str(key_list))
            fisher_yates_shuffle(key_list)
            # build cache
            print("... building dataset cache ...")
            self.result_pool = resource_manager.list()
            # make processes
            key_splits = list()
            process_list = list()
            for i in range(loading_processes):
                key_splits.append(
                    key_list[i * len(key_list) // loading_processes:(i + 1) * len(key_list) // loading_processes])
            for key_split in key_splits:
                process_list.append(
                    Process(target=self.cache_builder_process,
                            args=(key_split,
                                  lang,
                                  min_len_in_seconds,
                                  max_len_in_seconds,
                                  verbose,
                                  device,
                                  phone_input,
                                  allow_unknown_symbols),
                            daemon=True))
                process_list[-1].start()
            for process in process_list:
                process.join()
            print("pooling results...")
            pooled_datapoints = list()
            for chunk in self.result_pool:
                for datapoint in chunk:
                    pooled_datapoints.append(datapoint)  # unpack into a joint list
            self.result_pool = pooled_datapoints
            del pooled_datapoints
            print("converting text to tensors...")
            text_tensors = [torch.ShortTensor(x[0]) for x in self.result_pool]  # turn everything back to tensors (had to turn it to np arrays to avoid multiprocessing issues)
            print("converting speech to tensors...")
            speech_tensors = [torch.ShortTensor(x[1]) for x in self.result_pool]
            print("converting waves to tensors...")
            norm_waves = [torch.Tensor(x[2]) for x in self.result_pool]
            print("unpacking file list...")
            filepaths = [x[3] for x in self.result_pool]
            del self.result_pool
            self.datapoints = list(zip(text_tensors, speech_tensors))
            del text_tensors
            del speech_tensors
            print("done!")

            # add speaker embeddings
            self.speaker_embeddings = list()
            speaker_embedding_func_ecapa = EncoderClassifier.from_hparams(source="speechbrain/spkrec-ecapa-voxceleb",
                                                                          run_opts={"device": str(device)},
                                                                          savedir=os.path.join(MODELS_DIR, "Embedding", "speechbrain_speaker_embedding_ecapa"))
            with torch.inference_mode():
                for wave in tqdm(norm_waves):
                    self.speaker_embeddings.append(speaker_embedding_func_ecapa.encode_batch(wavs=wave.to(device).unsqueeze(0)).squeeze().cpu())

            # save to cache
            if len(self.datapoints) == 0:
                raise RuntimeError  # something went wrong and there are no datapoints
            torch.save((self.datapoints, None, self.speaker_embeddings, filepaths),
                       os.path.join(cache_dir, "aligner_train_cache.pt"))
        else:
            # just load the datapoints from cache
            self.datapoints = torch.load(os.path.join(cache_dir, "aligner_train_cache.pt"), map_location='cpu')
            self.speaker_embeddings = self.datapoints[2]
            self.datapoints = self.datapoints[0]

        self.tf = ArticulatoryCombinedTextFrontend(language=lang)
        self.ap = None
        print(f"Prepared an Aligner dataset with {len(self.datapoints)} datapoints in {cache_dir}.")

    def cache_builder_process(self,
                              path_list,
                              lang,
                              min_len,
                              max_len,
                              verbose,
                              device,
                              phone_input,
                              allow_unknown_symbols):
        process_internal_dataset_chunk = list()
        tf = ArticulatoryCombinedTextFrontend(language=lang)
        _, sr = sf.read(path_list[0])
        assumed_sr = sr
        ap = CodecAudioPreprocessor(input_sr=assumed_sr, device=device)
        resample = Resample(orig_freq=assumed_sr, new_freq=16000).to(device)

        for path in tqdm(path_list):
            if self.path_to_transcript_dict[path].strip() == "":
                continue

            try:
                wave, sr = sf.read(path)
            except:
                print(f"Problem with an audio file: {path}")
                continue

            if sr != assumed_sr:
                print(f"{path} has a different sampling rate --> skipping")
                continue

            dur_in_seconds = len(wave) / sr
            if not (min_len <= dur_in_seconds <= max_len):
                if verbose:
                    print(f"Excluding {path} because of its duration of {round(dur_in_seconds, 2)} seconds.")
                continue
            try:
                norm_wave = resample(torch.tensor(wave))
            except ValueError:
                continue
            dur_in_seconds = len(norm_wave) / 16000
            if not (min_len <= dur_in_seconds <= max_len):
                if verbose:
                    print(f"Excluding {path} because of its duration of {round(dur_in_seconds, 2)} seconds.")
                continue
            # raw audio preprocessing is done
            transcript = self.path_to_transcript_dict[path]

            try:
                try:
                    cached_text = tf.string_to_tensor(transcript, handle_missing=False, input_phonemes=phone_input).squeeze(0).cpu().numpy()
                except KeyError:
                    cached_text = tf.string_to_tensor(transcript, handle_missing=True, input_phonemes=phone_input).squeeze(0).cpu().numpy()
                    if not allow_unknown_symbols:
                        continue  # we skip sentences with unknown symbols
            except ValueError:
                # this can happen for Mandarin Chinese, when the syllabification of pinyin doesn't work. In that case, we just skip the sample.
                continue
            except KeyError:
                # this can happen for Mandarin Chinese, when the syllabification of pinyin doesn't work. In that case, we just skip the sample.
                continue

            cached_speech = ap.audio_to_codebook_indexes(audio=wave, current_sampling_rate=sr).transpose(0, 1).cpu().numpy()
            process_internal_dataset_chunk.append([cached_text,
                                                   cached_speech,
                                                   norm_wave.cpu().detach().numpy(),
                                                   path])
        self.result_pool.append(process_internal_dataset_chunk)

    def __getitem__(self, index):
        if self.ap is None:
            self.ap = CodecAudioPreprocessor(input_sr=-1)  # only used to transform indexes into continuous matrices
        text_vector = self.datapoints[index][0]
        tokens = self.tf.text_vectors_to_id_sequence(text_vector=text_vector)
        tokens = torch.LongTensor(tokens)
        token_len = torch.LongTensor([len(tokens)])
        speech_indexes = self.datapoints[index][1]
        speech_len = torch.LongTensor([len(speech_indexes)])
<<<<<<< HEAD
        speech = self.ap.indexes_to_codec_frames(speech_indexes.int()).transpose(0, 1).detach()
=======
        speech = self.ap.indexes_to_codec_frames(speech_indexes.int().transpose(0, 1)).transpose(0, 1).detach()
>>>>>>> 40761620
        return tokens, \
            token_len, \
            speech, \
            speech_len, \
            self.speaker_embeddings[index]

    def __len__(self):
        return len(self.datapoints)


def fisher_yates_shuffle(lst):
    for i in range(len(lst) - 1, 0, -1):
        j = random.randint(0, i)
        lst[i], lst[j] = lst[j], lst[i]<|MERGE_RESOLUTION|>--- conflicted
+++ resolved
@@ -185,11 +185,7 @@
         token_len = torch.LongTensor([len(tokens)])
         speech_indexes = self.datapoints[index][1]
         speech_len = torch.LongTensor([len(speech_indexes)])
-<<<<<<< HEAD
-        speech = self.ap.indexes_to_codec_frames(speech_indexes.int()).transpose(0, 1).detach()
-=======
         speech = self.ap.indexes_to_codec_frames(speech_indexes.int().transpose(0, 1)).transpose(0, 1).detach()
->>>>>>> 40761620
         return tokens, \
             token_len, \
             speech, \
