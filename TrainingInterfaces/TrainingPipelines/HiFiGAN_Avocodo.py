--- conflicted
+++ resolved
@@ -1,4 +1,3 @@
-import os
 import time
 
 import torch
@@ -30,11 +29,7 @@
     if model_dir is not None:
         model_save_dir = model_dir
     else:
-<<<<<<< HEAD
-        model_save_dir = "Models/Avocodo"
-=======
-        model_save_dir = os.path.join(MODELS_DIR, "Avocodo_feat_match")
->>>>>>> 6cab73fe
+        model_save_dir = os.path.join(MODELS_DIR, "Avocodo")
     os.makedirs(model_save_dir, exist_ok=True)
 
     print("Preparing new data...")
@@ -76,7 +71,7 @@
     file_lists_for_this_run_combined += list(build_path_to_transcript_dict_ESDS().keys())
     file_lists_for_this_run_combined += list(build_file_list_singing_voice_audio_database())
 
-    train_set = HiFiGANDataset(list_of_paths=random.sample(file_lists_for_this_run_combined, 200000),
+    train_set = HiFiGANDataset(list_of_paths=random.sample(file_lists_for_this_run_combined, 200000),  # adjust the sample size until it fits into RAM
                                use_random_corruption=False)
 
     generator = HiFiGANGenerator()
